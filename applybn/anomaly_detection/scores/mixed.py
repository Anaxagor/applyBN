import pandas as pd

from applybn.anomaly_detection.scores.score import Score
# from applybn.anomaly_detection.scores.proximity_based import LocalOutlierScore

import numpy as np
from sklearn.preprocessing import StandardScaler, MinMaxScaler
import matplotlib.pyplot as plt
import seaborn as sns


class ODBPScore(Score):
    def __init__(self, BNEstimator, score, encoding, proximity_steps=10):
        super().__init__()
        self.estimator = BNEstimator
        self.score_proximity = score
        self.encoding = encoding
        self.proximity_steps = proximity_steps

        self.proximity_impact = 0
        self.model_impact = 0

    def local_model_score_linear(self, X: pd.DataFrame, node_name):
        node = self.estimator.bn[node_name]
        parents = node.cont_parents + node.disc_parents
        subspace = X[[node_name] + parents]
        means = []
        dist = self.estimator.bn.distributions[node_name]

        # if node.disc_parents:
        #     grouped = subspace.groupby(node.disc_parents)
        # else:
        #     grouped = subspace

        for indx, row in subspace.iterrows():
            coefs = dist["regressor_obj"].coef_
            mean_estimated = dist["regressor_obj"].intercept_ + coefs.reshape(1, -1) @ row[1:].to_numpy().reshape(-1, 1)
            true_value = row[node_name]
            means.append((true_value - mean_estimated[0][0]) / dist["variance"])

        # scaler = StandardScaler()
        # mean_scaled = scaler.fit_transform(np.asarray(means).reshape(-1, 1))
        return np.asarray(means).reshape(-1, 1)
        # return mean_scaled

        # for parents_combination, group in grouped:
        #     diff_local = []
        #     mean_node = dist[parents_combination].regressor_obj.coef_
        #     subspace = [mean_node]
        #     subspace.extend(
        #         [self.estimator.bn.get_dist(parent_name) for parent_name in group.columns]
        #     )
        #     subspace = np.array(subspace)
        #     # todo: matrix form needed
        #     for indx, row in group.iterrows():
        #         diff_local.append(mean_node + subspace @ row.to_numpy())
        #
        #     diff.append(diff_local)

    def local_model_score(self, X: pd.DataFrame, node_name):
        node = self.estimator.bn[node_name]
        diff = []
        dist = self.estimator.bn.distributions[node_name]
        parents = node.cont_parents + node.disc_parents

        for _, row in X.iterrows():
            # todo: disgusting
            pvalues = row[parents].to_dict()

            pvals_bamt_style = [pvalues[parent] for parent in parents]
            cond_dist = self.estimator.bn.get_dist(node_name, pvals=pvalues)

            # todo: super disgusting
            if isinstance(cond_dist, tuple):
                cond_mean = cond_dist[0]
            else:
                dispvals = []
                for pval in pvals_bamt_style:
                    if isinstance(pval, str):
                        dispvals.append(pval)

                if "vals" in dist.keys():
                    classes = dist["vals"]
                elif "classes" in dist.keys():
                    classes = dist["classes"]
                elif "hybcprob" in dist.keys():
                    if "classes" in dist["hybcprob"][str(dispvals)]:
                        classes = dist["hybcprob"][str(dispvals)]["classes"]
                    else:
                        raise Exception()
                else:
                    raise Exception()

                classes_coded = np.asarray([self.encoding[node_name][class_name] for class_name in classes])
                cond_mean = classes_coded @ np.asarray(cond_dist).T
            if isinstance(row[node_name], str):
                # MAE
                diff.append(abs(cond_mean - self.encoding[node_name][row[node_name]]))
            else:
                # MAE
                diff.append(abs(cond_mean - row[node_name]))

        # scaler = StandardScaler()
        # scaler = MinMaxScaler()
        # diff_scaled = scaler.fit_transform(np.asarray(diff).reshape(-1, 1))

        # return diff_scaled
        return np.asarray(diff).reshape(-1, 1)

    def local_proximity_score(self, X):
        t = np.random.randint(X.shape[1] // 2, X.shape[1] - 1)
        columns = np.random.choice(X.columns, t, replace=False)

        subset = X[columns]

        subset_cont = subset.select_dtypes(include=["number"])
        outlier_factors = self.score_proximity.score(subset_cont)

        # scaler = StandardScaler()
        # scaler = MinMaxScaler(feature_range=(0, 10))
        # outlier_factors_scaled = scaler.fit_transform(outlier_factors.reshape(-1, 1))

<<<<<<< HEAD
        # return np.asarray(outlier_factors).reshape(-1, 1)
        return outlier_factors_scaled
=======
        return np.asarray(outlier_factors).reshape(-1, 1)
        # return outlier_factors_scaled
>>>>>>> 2c805f54

    def score(self, X):
        child_nodes = []
        for column in X.columns:
            if self.estimator.bn[column].disc_parents + self.estimator.bn[column].cont_parents:
                child_nodes.append(column)

        proximity_factors = []
        model_factors = []

        for _ in range(self.proximity_steps):
            proximity_factors.append(self.local_proximity_score(X))

        for child_node in child_nodes:
            model_factors.append(self.local_model_score_linear(X, child_node))

        proximity_factors = np.hstack(proximity_factors)
        model_factors = np.hstack(model_factors)

<<<<<<< HEAD
        proximity_factors = np.where(proximity_factors >= 0, proximity_factors, 0)
=======
        proximity_factors = np.where(proximity_factors <= 0, proximity_factors, 0)
>>>>>>> 2c805f54
        model_factors = np.where(model_factors >= 0, model_factors, 0)

        proximity_outliers_factors = np.negative(proximity_factors).sum(axis=1)
        model_outliers_factors = model_factors.sum(axis=1)

        # outlier_factors = proximity_outliers_factors + model_outliers_factors

<<<<<<< HEAD
        # model_impact =  model_outliers_factors / outlier_factors
        # proximity_impact = proximity_outliers_factors / outlier_factors
        #
        # self.model_impact = model_impact.mean()
        # self.proximity_impact = proximity_impact.mean()
=======
        outlier_factors = np.vstack([proximity_outliers_factors, model_outliers_factors])
        from_proximity = np.where(outlier_factors[:, 0] > outlier_factors[:, 1], 1, 0)

        test = np.max(np.vstack([proximity_outliers_factors, model_outliers_factors]), axis=0)
        # model_impact = model_outliers_factors / outlier_factors
        # proximity_impact = proximity_outliers_factors / outlier_factors
        #
        # self.model_impact = np.nanmean(model_impact)
        # self.proximity_impact = np.nanmean(proximity_impact)
>>>>>>> 2c805f54
        # fig, ax = plt.subplots()
        #
        # # Stacked bar chart
        # ax.bar(range(outlier_factors.shape[0]), model_impact, label="model_impact")
        # ax.bar(range(outlier_factors.shape[0]), proximity_impact, bottom=model_impact,
        #        label="prox_impact")
        # ax.legend()
        # ax.set_title(
        #     f"Mean impact model: {self.model_impact.round(3)}; Mean impact proximity: {self.proximity_impact.round(3)}")
        # plt.show()

        # return outlier_factors
        return test, from_proximity<|MERGE_RESOLUTION|>--- conflicted
+++ resolved
@@ -4,7 +4,7 @@
 # from applybn.anomaly_detection.scores.proximity_based import LocalOutlierScore
 
 import numpy as np
-from sklearn.preprocessing import StandardScaler, MinMaxScaler
+from sklearn.preprocessing import StandardScaler
 import matplotlib.pyplot as plt
 import seaborn as sns
 
@@ -120,13 +120,8 @@
         # scaler = MinMaxScaler(feature_range=(0, 10))
         # outlier_factors_scaled = scaler.fit_transform(outlier_factors.reshape(-1, 1))
 
-<<<<<<< HEAD
-        # return np.asarray(outlier_factors).reshape(-1, 1)
-        return outlier_factors_scaled
-=======
         return np.asarray(outlier_factors).reshape(-1, 1)
         # return outlier_factors_scaled
->>>>>>> 2c805f54
 
     def score(self, X):
         child_nodes = []
@@ -146,11 +141,7 @@
         proximity_factors = np.hstack(proximity_factors)
         model_factors = np.hstack(model_factors)
 
-<<<<<<< HEAD
-        proximity_factors = np.where(proximity_factors >= 0, proximity_factors, 0)
-=======
         proximity_factors = np.where(proximity_factors <= 0, proximity_factors, 0)
->>>>>>> 2c805f54
         model_factors = np.where(model_factors >= 0, model_factors, 0)
 
         proximity_outliers_factors = np.negative(proximity_factors).sum(axis=1)
@@ -158,13 +149,6 @@
 
         # outlier_factors = proximity_outliers_factors + model_outliers_factors
 
-<<<<<<< HEAD
-        # model_impact =  model_outliers_factors / outlier_factors
-        # proximity_impact = proximity_outliers_factors / outlier_factors
-        #
-        # self.model_impact = model_impact.mean()
-        # self.proximity_impact = proximity_impact.mean()
-=======
         outlier_factors = np.vstack([proximity_outliers_factors, model_outliers_factors])
         from_proximity = np.where(outlier_factors[:, 0] > outlier_factors[:, 1], 1, 0)
 
@@ -174,7 +158,6 @@
         #
         # self.model_impact = np.nanmean(model_impact)
         # self.proximity_impact = np.nanmean(proximity_impact)
->>>>>>> 2c805f54
         # fig, ax = plt.subplots()
         #
         # # Stacked bar chart
@@ -183,8 +166,9 @@
         #        label="prox_impact")
         # ax.legend()
         # ax.set_title(
-        #     f"Mean impact model: {self.model_impact.round(3)}; Mean impact proximity: {self.proximity_impact.round(3)}")
+        #     f"Mean impact model: {np.mean(model_impact).round(3)}; Mean impact proximity: {np.mean(proximity_impact).round(3)}")
         # plt.show()
+        return outlier_factors
 
         # return outlier_factors
         return test, from_proximity