from applybn.anomaly_detection.static_anomaly_detector.tabular_detector import TabularDetector
from applybn.core.estimators import BNEstimator
from applybn.anomaly_detection.scores.proximity_based import LocalOutlierScore
from applybn.anomaly_detection.scores.mixed import ODBPScore

import matplotlib.pyplot as plt
import numpy as np

from bamt.preprocessors import Preprocessor
from sklearn import preprocessing as pp
from sklearn.model_selection import train_test_split
import seaborn as sns
<<<<<<< HEAD
from scipy.io import loadmat
from ucimlrepo import fetch_ucirepo

mat = loadmat('../../data/cardio.mat')

df = pd.DataFrame(mat["X"])
y = pd.DataFrame(mat["y"])

# df = pd.read_csv("../../data/Sonar.csv")
# y = df.pop("Class")



# fetch dataset
# waveform_database_generator_version_1 = fetch_ucirepo(id=107)

# data (as pandas dataframes)
# df = waveform_database_generator_version_1.data.features
# y = waveform_database_generator_version_1.data.targets

X_train, _, y_train, _ = train_test_split(
    df, y, test_size=0.3, random_state=42, stratify=y)
=======
from sklearn.metrics import f1_score, precision_score, recall_score
from scipy.io import arff
import scipy
import pandas as pd

# data = arff.loadarff('../../data/tabular_datasets/seismic-bumps.arff')
# df = pd.DataFrame(data[0])
# print(df.columns)
# bytes_coded = ['seismic', 'seismoacoustic', 'shift', 'ghazard', 'class']
# for col in bytes_coded:
#     df[col] = df[col].str.decode("utf-8")

mat = scipy.io.loadmat('../../data/tabular_datasets/wbc.mat')
df, y = pd.DataFrame(mat["X"]), pd.DataFrame(mat["y"])
>>>>>>> 2c805f54

# df["anomaly"] = y
# sns.pairplot(data=df, hue='anomaly', corner=True)
# plt.tight_layout()
# plt.savefig("tmp.png")
# df = pd.read_csv("../../data/tabular_datasets/vehicle_claims_labeled.csv").drop(
#     ['category_anomaly', 'issue_id','breakdown_date', 'repair_date', " Genmodel_ID"], axis=1)

# X_train = df.drop(["class"], axis=1)
# y_train = df["class"]
# X_train, _, y_train, _ = train_test_split(
#     df.drop(["class"], axis=1), df["class"], test_size=0.7, random_state=42, stratify=df["class"])
# print(X_train.shape)
# print(np.unique(y_train))
estimator = BNEstimator(has_logit=True,
                        bn_type="cont")

encoder = pp.LabelEncoder()
discretizer = pp.KBinsDiscretizer(n_bins=5, encode='ordinal', strategy='uniform')

# create a preprocessor object with encoder and discretizer
<<<<<<< HEAD
p = Preprocessor([('discretizer', discretizer)])
# p = Preprocessor([('encoder', encoder), ('discretizer', discretizer)])
=======
p = Preprocessor([('encoder', encoder), ('discretizer', discretizer)])
# p = Preprocessor([('discretizer', discretizer)])
>>>>>>> 2c805f54
# discretize data for structure learning
discretized_data, encoding = p.apply(df)

<<<<<<< HEAD
discretized_data, encoding = p.apply(X_train)

=======
>>>>>>> 2c805f54
# for k, v in encoding.items():
#     discretized_data[k] += 1
#     for k1 in v.keys():
#         encoding[k][k1] += 1

# y_coder = pp.LabelEncoder()
# disc_y = pd.Series(y_coder.fit_transform(y_train),
#                    name=y_train.name,
#                    index=y_train.index)
# print(dict(zip(y_coder.classes_, range(len(y_coder.classes_)))))

# # get information about data
info = p.info

# # ------------------

# score = ModelBasedScore(estimator)
<<<<<<< HEAD
score_proximity = LocalOutlierScore(n_neighbors=20)
=======
score_proximity = LocalOutlierScore()
>>>>>>> 2c805f54
score = ODBPScore(estimator, score_proximity, encoding=encoding, proximity_steps=100)

detector = TabularDetector(estimator,
                           score=score,
                           target_name=None)

detector.fit(discretized_data, y=None,
             clean_data=df, descriptor=info,
             inject=False, bn_params={"scoring_function": ("MI",)})
detector.estimator.bn.get_info(as_df=False)

<<<<<<< HEAD
outlier_scores = detector.detect(X_train, return_scores=True)

final = pd.DataFrame(np.hstack([outlier_scores.values.reshape(-1, 1), y_train.values.reshape(-1, 1)]),
                     columns=["scores", "anomaly"])

sns.scatterplot(data=final, x=range(final.shape[0]), y="scores", hue="anomaly").set_title(f"Scores kdeplot")
plt.show()
# import matplotlib.patches as mpatches
# mim_value = detector.score.model_impact.round(3)
# mip_value = detector.score.proximity_impact.round(3)
# f1_value = f1_score(disc_y, outlier_scores).round(3)
#
# mim = mpatches.Patch(color='red', label=f"Impact model: {mim_value}")
# mip = mpatches.Patch(color='black', label=f"Impact proximity: {mip_value}")
# f1 = mpatches.Patch(color="blue", label=f"F1_Score: {f1_value}")
#
# leg = ax.legend(handles=[mim, mip, f1])
# leg.get_frame().set_edgecolor('b')
# leg.get_frame().set_linewidth(0.0)
# sns.move_legend(ax, "center", bbox_to_anchor=(2, 1))
# plt.tight_layout()
# plt.savefig(f"tmp.png")
# scores = []
#
# for i in np.linspace(0, 1, 10):
#     preds_trunc = np.where(preds > i, 0, 1)
#     scores.append(f1_score(y_coder.transform(y_test), preds_trunc))

# plt.plot(np.linspace(0, 1, 10), scores)
# plt.xlabel("threshold")
# plt.ylabel("f1_score")
# plt.title("Threshold analysis on bank data (hybrid BN)")
=======
outlier_scores = detector.detect(df, return_scores=True)

final = pd.DataFrame(np.hstack([outlier_scores.values.reshape(-1, 1), y.values.reshape(-1, 1).astype(int)]),
                     columns=["score", "anomaly"])

thresholds = np.linspace(1, outlier_scores.max(), 100)
eval_scores = []

for t in thresholds:
    outlier_scores_thresholded = np.where(outlier_scores < t, 0, 1)
    eval_scores.append(recall_score(y.values, outlier_scores_thresholded))

# plt.figure()
# sns.scatterplot(data=final, x=range(final.shape[0]), y="score", hue="anomaly")
>>>>>>> 2c805f54
# plt.show()

plt.figure()
ax = sns.lineplot(x=thresholds, y=eval_scores)
ax.set(xlabel='thresholds', ylabel='recall', title="sensitivity analysis")
plt.show()<|MERGE_RESOLUTION|>--- conflicted
+++ resolved
@@ -10,30 +10,6 @@
 from sklearn import preprocessing as pp
 from sklearn.model_selection import train_test_split
 import seaborn as sns
-<<<<<<< HEAD
-from scipy.io import loadmat
-from ucimlrepo import fetch_ucirepo
-
-mat = loadmat('../../data/cardio.mat')
-
-df = pd.DataFrame(mat["X"])
-y = pd.DataFrame(mat["y"])
-
-# df = pd.read_csv("../../data/Sonar.csv")
-# y = df.pop("Class")
-
-
-
-# fetch dataset
-# waveform_database_generator_version_1 = fetch_ucirepo(id=107)
-
-# data (as pandas dataframes)
-# df = waveform_database_generator_version_1.data.features
-# y = waveform_database_generator_version_1.data.targets
-
-X_train, _, y_train, _ = train_test_split(
-    df, y, test_size=0.3, random_state=42, stratify=y)
-=======
 from sklearn.metrics import f1_score, precision_score, recall_score
 from scipy.io import arff
 import scipy
@@ -48,7 +24,6 @@
 
 mat = scipy.io.loadmat('../../data/tabular_datasets/wbc.mat')
 df, y = pd.DataFrame(mat["X"]), pd.DataFrame(mat["y"])
->>>>>>> 2c805f54
 
 # df["anomaly"] = y
 # sns.pairplot(data=df, hue='anomaly', corner=True)
@@ -70,21 +45,11 @@
 discretizer = pp.KBinsDiscretizer(n_bins=5, encode='ordinal', strategy='uniform')
 
 # create a preprocessor object with encoder and discretizer
-<<<<<<< HEAD
-p = Preprocessor([('discretizer', discretizer)])
-# p = Preprocessor([('encoder', encoder), ('discretizer', discretizer)])
-=======
 p = Preprocessor([('encoder', encoder), ('discretizer', discretizer)])
 # p = Preprocessor([('discretizer', discretizer)])
->>>>>>> 2c805f54
 # discretize data for structure learning
 discretized_data, encoding = p.apply(df)
 
-<<<<<<< HEAD
-discretized_data, encoding = p.apply(X_train)
-
-=======
->>>>>>> 2c805f54
 # for k, v in encoding.items():
 #     discretized_data[k] += 1
 #     for k1 in v.keys():
@@ -102,11 +67,7 @@
 # # ------------------
 
 # score = ModelBasedScore(estimator)
-<<<<<<< HEAD
-score_proximity = LocalOutlierScore(n_neighbors=20)
-=======
 score_proximity = LocalOutlierScore()
->>>>>>> 2c805f54
 score = ODBPScore(estimator, score_proximity, encoding=encoding, proximity_steps=100)
 
 detector = TabularDetector(estimator,
@@ -118,40 +79,6 @@
              inject=False, bn_params={"scoring_function": ("MI",)})
 detector.estimator.bn.get_info(as_df=False)
 
-<<<<<<< HEAD
-outlier_scores = detector.detect(X_train, return_scores=True)
-
-final = pd.DataFrame(np.hstack([outlier_scores.values.reshape(-1, 1), y_train.values.reshape(-1, 1)]),
-                     columns=["scores", "anomaly"])
-
-sns.scatterplot(data=final, x=range(final.shape[0]), y="scores", hue="anomaly").set_title(f"Scores kdeplot")
-plt.show()
-# import matplotlib.patches as mpatches
-# mim_value = detector.score.model_impact.round(3)
-# mip_value = detector.score.proximity_impact.round(3)
-# f1_value = f1_score(disc_y, outlier_scores).round(3)
-#
-# mim = mpatches.Patch(color='red', label=f"Impact model: {mim_value}")
-# mip = mpatches.Patch(color='black', label=f"Impact proximity: {mip_value}")
-# f1 = mpatches.Patch(color="blue", label=f"F1_Score: {f1_value}")
-#
-# leg = ax.legend(handles=[mim, mip, f1])
-# leg.get_frame().set_edgecolor('b')
-# leg.get_frame().set_linewidth(0.0)
-# sns.move_legend(ax, "center", bbox_to_anchor=(2, 1))
-# plt.tight_layout()
-# plt.savefig(f"tmp.png")
-# scores = []
-#
-# for i in np.linspace(0, 1, 10):
-#     preds_trunc = np.where(preds > i, 0, 1)
-#     scores.append(f1_score(y_coder.transform(y_test), preds_trunc))
-
-# plt.plot(np.linspace(0, 1, 10), scores)
-# plt.xlabel("threshold")
-# plt.ylabel("f1_score")
-# plt.title("Threshold analysis on bank data (hybrid BN)")
-=======
 outlier_scores = detector.detect(df, return_scores=True)
 
 final = pd.DataFrame(np.hstack([outlier_scores.values.reshape(-1, 1), y.values.reshape(-1, 1).astype(int)]),
@@ -166,7 +93,6 @@
 
 # plt.figure()
 # sns.scatterplot(data=final, x=range(final.shape[0]), y="score", hue="anomaly")
->>>>>>> 2c805f54
 # plt.show()
 
 plt.figure()
